"""
A module implementing utilities for working with saving and loading EOPatch data

Credits:
Copyright (c) 2017-2020 Matej Aleksandrov, Matej Batič, Grega Milčinski, Matic Lubej, Devis Peresutti (Sinergise)
Copyright (c) 2017-2020 Nejc Vesel, Jovan Višnjić, Anže Zupanc (Sinergise)

This source code is licensed under the MIT license found in the LICENSE
file in the root directory of this source tree.
"""
import pickle
import gzip
import concurrent.futures
from collections import defaultdict

import fs
from fs.tempfs import TempFS
import numpy as np
<<<<<<< HEAD
from geopandas import GeoDataFrame, GeoSeries
=======
import pandas as pd
>>>>>>> 3acee84d
from sentinelhub.os_utils import sys_is_windows

from .constants import FeatureType, FileFormat, OverwritePermission
from .utilities import FeatureParser, deep_eq


def save_eopatch(eopatch, filesystem, patch_location, features=..., overwrite_permission=OverwritePermission.ADD_ONLY,
                 compress_level=0):
    """ A utility function used by EOPatch.save method
    """
    patch_exists = filesystem.exists(patch_location)

    if overwrite_permission is OverwritePermission.OVERWRITE_PATCH and patch_exists:
        filesystem.removetree(patch_location)
        if patch_location != '/':
            patch_exists = False

    if not patch_exists:
        filesystem.makedirs(patch_location)

    eopatch_features = list(walk_eopatch(eopatch, patch_location, features))

    if overwrite_permission is OverwritePermission.ADD_ONLY or \
            (sys_is_windows() and overwrite_permission is OverwritePermission.OVERWRITE_FEATURES):
        fs_features = list(walk_filesystem(filesystem, patch_location))
    else:
        fs_features = []

    _check_case_matching(eopatch_features, fs_features)

    if overwrite_permission is OverwritePermission.ADD_ONLY:
        _check_add_only_permission(eopatch_features, fs_features)

    ftype_folder_map = {(ftype, fs.path.dirname(path)) for ftype, _, path in eopatch_features if not ftype.is_meta()}
    for ftype, folder in ftype_folder_map:
        if not filesystem.exists(folder):
            filesystem.makedirs(folder)

    features_to_save = ((FeatureIO(filesystem, path),
                         eopatch[(ftype, fname)],
                         FileFormat.NPY if ftype.is_raster() else FileFormat.PICKLE,
                         compress_level) for ftype, fname, path in eopatch_features)

    with concurrent.futures.ThreadPoolExecutor() as executor:
        # The following is intentionally wrapped in a list in order to get back potential exceptions
        list(executor.map(lambda params: params[0].save(*params[1:]), features_to_save))


def load_eopatch(eopatch, filesystem, patch_location, features=..., lazy_loading=False):
    """ A utility function used by EOPatch.load method
    """
    features = list(walk_filesystem(filesystem, patch_location, features))
    loading_data = [FeatureIO(filesystem, path) for _, _, path in features]

    if not lazy_loading:
        with concurrent.futures.ThreadPoolExecutor() as executor:
            loading_data = executor.map(lambda loader: loader.load(), loading_data)

    for (ftype, fname, _), value in zip(features, loading_data):
        eopatch[(ftype, fname)] = value

    return eopatch


def walk_filesystem(filesystem, patch_location, features=...):
    """ Recursively reads a patch_location and returns yields tuples of (feature_type, feature_name, file_path)
    """
    existing_features = defaultdict(dict)
    for ftype, fname, path in walk_main_folder(filesystem, patch_location):
        existing_features[ftype][fname] = path

    returned_meta_features = set()
    queried_features = set()
    for ftype, fname in FeatureParser(features):
        if fname is ... and not existing_features[ftype]:
            continue

        if ftype.is_meta():
            if ftype in returned_meta_features:
                continue
            fname = ...
            returned_meta_features.add(ftype)

        elif ftype not in queried_features and (fname is ... or fname not in existing_features[ftype]):
            queried_features.add(ftype)
            if ... not in existing_features[ftype]:
                raise IOError('There are no features of type {} in saved EOPatch'.format(ftype))

            for feature_name, path in walk_feature_type_folder(filesystem, existing_features[ftype][...]):
                existing_features[ftype][feature_name] = path

        if fname not in existing_features[ftype]:
            raise IOError('Feature {} does not exist in saved EOPatch'.format((ftype, fname)))

        if fname is ... and not ftype.is_meta():
            for feature_name, path in existing_features[ftype].items():
                if feature_name is not ...:
                    yield ftype, feature_name, path
        else:
            yield ftype, fname, existing_features[ftype][fname]


def walk_main_folder(filesystem, folder_path):
    """ Walks the main EOPatch folders and yields tuples (feature type, feature name, path in filesystem)
    """
    for path in filesystem.listdir(folder_path):
        raw_path = path.split('.')[0].strip('/')

        if '/' in raw_path:
            ftype_str, fname = fs.path.split(raw_path)
        else:
            ftype_str, fname = raw_path, ...

        if FeatureType.has_value(ftype_str):
            yield FeatureType(ftype_str), fname, fs.path.combine(folder_path, path)


def walk_feature_type_folder(filesystem, folder_path):
    """ Walks a feature type subfolder of EOPatch and yields tuples (feature name, path in filesystem)
    """
    for path in filesystem.listdir(folder_path):
        if '/' not in path and '.' in path:
            yield path.split('.')[0], fs.path.combine(folder_path, path)


def walk_eopatch(eopatch, patch_location, features=...):
    """ Recursively reads a patch_location and returns yields tuples of (feature_type, feature_name, file_path)
    """
    returned_meta_features = set()
    for ftype, fname in FeatureParser(features)(eopatch):
        name_basis = fs.path.combine(patch_location, ftype.value)
        if ftype.is_meta():
            if eopatch[ftype] and ftype not in returned_meta_features:
                yield ftype, ..., name_basis
                returned_meta_features.add(ftype)
        else:
            yield ftype, fname, fs.path.combine(name_basis, fname)


def merge_eopatch(*eopatches, features=..., time_dependent_op='concatenate', timeless_op=None):
    """ Concatenate an existing eopatch in the filesystem and a new eopatch chronologically
    """
    _check_allowed_operations(time_dependent_op, timeless_op)

    eopatch_content = {}
    for eopatch in eopatches:
        for ftype, fname in FeatureParser(features)(eopatch):
            feat = (ftype, fname)
            if ftype.is_time_dependent() and ftype not in [FeatureType.TIMESTAMP, FeatureType.VECTOR]:
                if feat not in eopatch_content.keys():
                    eopatch_content[feat] = [eopatch[feat]]
                else:
                    if eopatch[feat].shape[1:] == eopatch_content[feat][-1].shape[1:]:
                        eopatch_content[feat].append(eopatch[feat])
                    else:
                        raise ValueError(f'The arrays have mismatching n x m x b shapes for {feat}.')
            elif ftype == FeatureType.VECTOR:
                if feat not in eopatch_content.keys():
                    eopatch_content[feat] = [eopatch[feat]]
                else:
                    eopatch_content[feat].append(eopatch[feat])
            elif ftype.is_timeless() and ftype != FeatureType.VECTOR_TIMELESS:
                if feat not in eopatch_content.keys():
                    eopatch_content[feat] = [eopatch[feat]]
                else:
                    if eopatch[feat].shape == eopatch_content[feat][-1].shape:
                        if deep_eq(eopatch[feat], eopatch_content[feat][-1]) and timeless_op:
                            raise ValueError(f'Two identical timeless arrays were found for {feat}.')
                        eopatch_content[feat].append(eopatch[feat])
                    else:
                        raise ValueError(f'The arrays have mismatching n x m x b shapes for {feat}.')

    return _perform_merge_operation(eopatches, eopatch_content, time_dependent_op, timeless_op)


def _check_allowed_operations(time_dependent_op, timeless_op):
    """ Checks that no the passed operations for time-dependent and timeless feature merging are allowed.
    """
    allowed_timeless_op = [None, "mean", "max", "min", "median"]
    allowed_time_dependent_op = ["concatenate", "mean", "max", "min", "median"]
    if timeless_op not in allowed_timeless_op:
        raise ValueError('timeless_op "%s" is invalid, must be one of %s' % (timeless_op, allowed_timeless_op))
    if time_dependent_op not in allowed_time_dependent_op:
        raise ValueError('time_dependent_op "%s" is invalid, must be one of %s'
                         % (time_dependent_op, allowed_time_dependent_op))


def _perform_merge_operation(eopatches, eopatch_content, time_dependent_op, timeless_op):
    """Performs the merging of duplicate timestamps of time-dependent features and of timeless features.
    """
    ops = {'mean': np.nanmean,
           'median': np.nanmedian,
           'min': np.nanmin,
           'max': np.nanmax
           }

    all_timestamps = [tstamp for eop in eopatches for tstamp in eop.timestamp]

    timestamp_list = [eop.timestamp for eop in eopatches]
    masks = [np.isin(time_post, list(set(time_post).difference(set(time_pre))))
             for time_pre, time_post in zip(timestamp_list[:-1], timestamp_list[1:])]
    unique_timestamps = eopatches[0].timestamp + [tstamp for eop, mask in zip(eopatches[1:], masks)
                                                  for tstamp, to_keep in zip(eop.timestamp, mask) if to_keep]

    unique_indices = sorted(range(len(unique_timestamps)), key=lambda k: unique_timestamps[k])

    eopatch = eopatches[0].__copy__()
    eopatch.timestamp = sorted(unique_timestamps)

    for feat, arrays in eopatch_content.items():
        ftype, _ = feat
        if ftype.is_time_dependent() and ftype != FeatureType.VECTOR and unique_indices:
            eopatch[feat] = np.concatenate(arrays, axis=0)
            for idx, timestamp in zip(unique_indices, eopatch.timestamp):
                array = eopatch[feat][[i for i, t in enumerate(all_timestamps) if t == timestamp]]
                _check_duplicate_timestamp(array, feat)
                eopatch[feat][idx] = ops[time_dependent_op](array, axis=0) if time_dependent_op in ops else array[0]
            eopatch[feat] = eopatch[feat][unique_indices]
        elif ftype.is_timeless():
            eopatch[feat] = ops[timeless_op](arrays, axis=0) if timeless_op in ops else arrays[0]
        elif ftype == FeatureType.VECTOR:
            eopatch[feat] = pd.concat([array for array in arrays if not array.empty]).sort_values('TIMESTAMP')\
                .drop_duplicates("TIMESTAMP")

    return eopatch


def _check_duplicate_timestamp(array, feature):
    """ Checks that no duplicate timestamps with different values exist
    """
    if any(not deep_eq(array[x], array[y]) for i, x in enumerate(range(array.shape[0]))
           for j, y in enumerate(range(array.shape[0])) if i != j):
        raise ValueError(f'Two identical timestamps with different values were found for {feature}.')


def _check_add_only_permission(eopatch_features, filesystem_features):
    """ Checks that no existing feature will be overwritten
    """
    filesystem_features = {_to_lowercase(*feature) for feature in filesystem_features}
    eopatch_features = {_to_lowercase(*feature) for feature in eopatch_features}

    intersection = filesystem_features.intersection(eopatch_features)
    if intersection:
        error_msg = "Cannot save features {} with overwrite_permission=OverwritePermission.ADD_ONLY "
        raise ValueError(error_msg.format(intersection))


def _check_case_matching(eopatch_features, filesystem_features):
    """ Checks that no two features in memory or in filesystem differ only by feature name casing
    """
    lowercase_features = {_to_lowercase(*feature) for feature in eopatch_features}

    if len(lowercase_features) != len(eopatch_features):
        raise IOError('Some features differ only in casing and cannot be saved in separate files.')

    original_features = {(ftype, fname) for ftype, fname, _ in eopatch_features}

    for ftype, fname, _ in filesystem_features:
        if (ftype, fname) not in original_features and _to_lowercase(ftype, fname) in lowercase_features:
            raise IOError('There already exists a feature {} in filesystem that only differs in casing from the one '
                          'that should be saved'.format((ftype, fname)))


def _to_lowercase(ftype, fname, *_):
    """ Tranforms a feature to it's lowercase representation
    """
    return ftype, fname if fname is ... else fname.lower()


class FeatureIO:
    """ A class handling saving and loading process of a single feature at a given location
    """
    def __init__(self, filesystem, path):
        """
        :param filesystem: A filesystem object
        :type filesystem: fs.FS
        :param path: A path in the filesystem
        :type path: str
        """
        self.filesystem = filesystem
        self.path = path

    def __repr__(self):
        """ A representation method
        """
        return '{}({})'.format(self.__class__.__name__, self.path)

    def load(self):
        """ Method for loading a feature
        """
        with self.filesystem.openbin(self.path, 'r') as file_handle:
            if self.path.endswith(FileFormat.GZIP.extension()):
                with gzip.open(file_handle, 'rb') as gzip_fp:
                    return self._decode(gzip_fp, self.path)

            return self._decode(file_handle, self.path)

    def save(self, data, file_format, compress_level=0):
        """ Method for saving a feature
        """
        gz_extension = FileFormat.GZIP.extension() if compress_level else ''
        path = self.path + file_format.extension() + gz_extension

        if isinstance(self.filesystem, (fs.osfs.OSFS, TempFS)):
            with TempFS(temp_dir=self.filesystem.root_path) as tempfs:
                self._save(tempfs, data, 'tmp_feature', file_format, compress_level)
                fs.move.move_file(tempfs, 'tmp_feature', self.filesystem, path)
            return
        self._save(self.filesystem, data, path, file_format, compress_level)

    def _save(self, filesystem, data, path, file_format, compress_level=0):
        """ Given a filesystem it saves and compresses the data
        """
        with filesystem.openbin(path, 'w') as file_handle:
            if compress_level == 0:
                self._write_to_file(data, file_handle, file_format)
                return

            with gzip.GzipFile(fileobj=file_handle, compresslevel=compress_level, mode='wb') as gzip_file_handle:
                self._write_to_file(data, gzip_file_handle, file_format)

    @staticmethod
    def _write_to_file(data, file, file_format):
        """ Writes to a file
        """
        if file_format is FileFormat.NPY:
            np.save(file, data)
        elif file_format is FileFormat.PICKLE:
            pickle.dump(data, file)

    @staticmethod
    def _decode(file, path):
        """ Loads from a file and decodes content
        """
        if FileFormat.PICKLE.extension() in path:
            data = pickle.load(file)

            # There seems to be an issue in geopandas==0.8.1 where unpickling GeoDataFrames, which were saved with an
            # old geopandas version, loads geometry column into a pandas.Series instead geopandas.GeoSeries. Because
            # of that it is missing a crs attribute which is only attached to the entire GeoDataFrame
            if isinstance(data, GeoDataFrame) and not isinstance(data.geometry, GeoSeries):
                data = data.set_geometry('geometry')

            return data

        if FileFormat.NPY.extension() in path:
            return np.load(file)

        raise ValueError('Unsupported data type.')<|MERGE_RESOLUTION|>--- conflicted
+++ resolved
@@ -16,11 +16,8 @@
 import fs
 from fs.tempfs import TempFS
 import numpy as np
-<<<<<<< HEAD
+import pandas as pd
 from geopandas import GeoDataFrame, GeoSeries
-=======
-import pandas as pd
->>>>>>> 3acee84d
 from sentinelhub.os_utils import sys_is_windows
 
 from .constants import FeatureType, FileFormat, OverwritePermission
