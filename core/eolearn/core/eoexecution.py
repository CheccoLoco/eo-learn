"""
The module handles execution and monitoring of workflows. It enables executing a workflow multiple times and in
parallel. It monitors execution times and handles any error that might occur in the process. At the end it generates a
report which contains summary of the workflow and process of execution.

All this is implemented in EOExecutor class.
"""

import os
import logging
import concurrent.futures
import traceback
import inspect

import matplotlib.pyplot as plt
import networkx as nx

from base64 import b64encode
from copy import deepcopy
from datetime import datetime
from io import StringIO, BytesIO
from jinja2 import Environment, FileSystemLoader
from pygments import highlight
from pygments.lexers import get_lexer_by_name
from pygments.formatters.html import HtmlFormatter


LOGGER = logging.getLogger(__file__)

if os.environ.get('DISPLAY', '') == '':
    LOGGER.info('No display found, using non-interactive Agg backend')
    plt.switch_backend('Agg')


class EOExecutor:
    """
    Simultaneously executes a workflow with different input arguments.

    Can also create a html report.

<<<<<<< HEAD
    :type workflow: Workflow
    :type executions_args: List[Dict]
    """
    def __init__(self, workflow, executions_args, out_dir=None):
=======
    :param workflow:
    :type workflow: EOWorkflow
    :type executions_args: list(dict)
    """
    REPORT_FILENAME = 'report.html'

    def __init__(self, workflow, executions_args, save_logs=True, file_path='.'):
>>>>>>> 821888dd
        self.workflow = workflow
        self.executions_args = executions_args
        self.save_logs = save_logs  # TODO: include this in code
        self.report_folder = self._get_report_folder(file_path)

        self.executions_logs = None
        self.executions_info = None

    def run(self, workers=1):  # TODO: don't parallelize if workers=1
        """
        Run the executor with n workers.

        In a Jupyter Notebook on Windows it raises the following error:
            BrokenProcessPool: A process in the process pool was terminated
            abruptly while the future was running or pending.

        :type workers: int
        """
        if self.save_logs and not os.path.isdir(self.report_folder):
            os.mkdir(self.report_folder)

        log_paths = [self._get_log_filename(idx) for idx in range(len(self.executions_args))]

        future2idx = {}

        with concurrent.futures.ProcessPoolExecutor(max_workers=workers) as executor:
            for idx, (exec_args, log_path) in enumerate(zip(self.executions_args, log_paths)):
                future = executor.submit(self._execute_workflow,
                                         self.workflow,
                                         exec_args,
                                         log_path)

                future2idx[future] = idx

        self.executions_logs = [None] * len(self.executions_args)
        self.executions_info = [None] * len(self.executions_args)

        for future in concurrent.futures.as_completed(future2idx):
            idx = future2idx[future]

            self.executions_info[idx] = future.result()

            with open(log_paths[idx]) as fin:
                self.executions_logs[idx] = fin.read()

    @classmethod
    def _execute_workflow(cls, workflow, input_args, log_path):
        logger = logging.getLogger()

        logger.setLevel(logging.DEBUG)
        handler = cls._get_log_handler(log_path)
        logger.addHandler(handler)

        info = {'start_time': datetime.now()}

        try:
            _ = workflow.execute(input_args)
        except BaseException:
            info['error'] = traceback.format_exc()

        info['end_time'] = datetime.now()

        return info

    @staticmethod
    def _get_log_handler(log_path):
        handler = logging.FileHandler(log_path)
        formatter = logging.Formatter('%(asctime)s %(name)-12s %(levelname)-8s %(message)s')
        handler.setFormatter(formatter)

        return handler

    @staticmethod
    def _get_report_folder(file_path):
        return os.path.join(file_path, 'eoexecution-report-{}'.format(datetime.now().strftime("%Y_%m_%d-%H_%M_%S")))

    def _get_log_filename(self, value):
        return os.path.join(self.report_folder, 'eoexecution-{}.log'.format(value))

    def _get_report_filename(self):
        return os.path.join(self.report_folder, self.REPORT_FILENAME)

    def make_report(self):
        """
        Make a html report in the dir where logs are stored.
        """
        if self.executions_info is None:
            raise Exception('First run the executor')

        dependency_graph = self._create_dependency_graph()
        tasks_info = self._get_tasks_info()

        formatter = HtmlFormatter(linenos=True)
        tasks_source = self._render_tasks_source(formatter)
        executions_info = self._render_executions_error(formatter)

        template = self._get_template()

        html = template.render(dependency_graph=dependency_graph,
                               tasks_info=tasks_info,
                               tasks_source=tasks_source,
                               executions_info=executions_info,
                               executions_logs=self.executions_logs,
                               code_css=formatter.get_style_defs())

        with open(self._get_report_filename(), 'w') as fout:
            fout.write(html)

        return html

    def _create_dependency_graph(self):
        dot = self.workflow.get_dot()
        dot_file = StringIO()
        dot_file.write(dot.source)
        dot_file.seek(0)

        graph = nx.drawing.nx_pydot.read_dot(dot_file)
        image = BytesIO()
        nx.draw_spectral(graph, with_labels=True)
        plt.savefig(image, format='png')

        return b64encode(image.getvalue()).decode()

    def _get_tasks_info(self):
        infos = []

        for task_id, task in self.workflow.id2task.items():
            info = {
                'title': "{}_{} ({})".format(task.__class__.__name__, task_id[:6], task.__module__)
            }

            if hasattr(task, 'init_args'):
                info['args'] = task.init_args

            infos.append(info)

        return infos

    def _render_tasks_source(self, formatter):
        lexer = get_lexer_by_name("python", stripall=True)

        sources = {}

        for task in self.workflow.id2task.values():
            if task.__module__.startswith("eolearn"):
                continue

            key = "{} ({})".format(task.__class__.__name__, task.__module__)

            if key in sources:
                continue

            try:
                source = inspect.getsource(task.__class__)
            except TypeError:
                source = traceback.format_exc()

            sources[key] = highlight(source, lexer, formatter)

        return sources

    def _render_executions_error(self, formatter):
        tb_lexer = get_lexer_by_name("py3tb", stripall=True)

        executions_info = []

        for info_orig in self.executions_info:
            info = deepcopy(info_orig)

            if 'error' in info:
                info['error'] = highlight(info['error'], tb_lexer, formatter)

            executions_info.append(info)

        return executions_info

    @classmethod
    def _get_template(cls):
        templates_dir = os.path.join(os.path.dirname(__file__), 'report_templates')

        env = Environment(loader=FileSystemLoader(templates_dir))

        env.filters['datetime'] = cls._datetime_format
        env.globals.update(timedelta=cls._timedelta_format)

        template = env.get_template(cls.REPORT_FILENAME)

        return template

    @staticmethod
    def _datetime_format(value):
        return value.strftime('%X %x %Z')

    @staticmethod
    def _timedelta_format(value1, value2):
        return str(value2 - value1)<|MERGE_RESOLUTION|>--- conflicted
+++ resolved
@@ -38,12 +38,6 @@
 
     Can also create a html report.
 
-<<<<<<< HEAD
-    :type workflow: Workflow
-    :type executions_args: List[Dict]
-    """
-    def __init__(self, workflow, executions_args, out_dir=None):
-=======
     :param workflow:
     :type workflow: EOWorkflow
     :type executions_args: list(dict)
@@ -51,7 +45,6 @@
     REPORT_FILENAME = 'report.html'
 
     def __init__(self, workflow, executions_args, save_logs=True, file_path='.'):
->>>>>>> 821888dd
         self.workflow = workflow
         self.executions_args = executions_args
         self.save_logs = save_logs  # TODO: include this in code
