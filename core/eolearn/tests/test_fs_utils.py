"""
Credits:
Copyright (c) 2017-2020 Matej Aleksandrov, Matej Batič, Grega Milčinski, Matic Lubej, Devis Peresutti (Sinergise)
Copyright (c) 2017-2020 Nejc Vesel, Jovan Višnjić, Anže Zupanc (Sinergise)

This source code is licensed under the MIT license found in the LICENSE
file in the root directory of this source tree.
"""
import os
from pathlib import Path

import pytest
from fs.osfs import OSFS
from fs.errors import CreateFailed
from fs_s3fs import S3FS
from moto import mock_s3

from sentinelhub import SHConfig
from eolearn.core import get_filesystem, load_s3_filesystem


def test_get_local_filesystem(tmp_path):
    filesystem = get_filesystem(tmp_path)
    assert isinstance(filesystem, OSFS)

    subfolder_path = os.path.join(tmp_path, 'subfolder')

    with pytest.raises(CreateFailed):
        assert get_filesystem(subfolder_path, create=False)

    filesystem = get_filesystem(subfolder_path, create=True)
    assert isinstance(filesystem, OSFS)


def test_pathlib_support(tmp_path):
    path = Path(tmp_path)
    filesystem = get_filesystem(path)
    assert isinstance(filesystem, OSFS)


<<<<<<< HEAD
@mock_s3
def test_s3_filesystem():
    folder_name = 'my_folder'
    s3_url = 's3://test-eo-bucket/{}'.format(folder_name)
=======
    @mock_s3
    def test_s3_filesystem(self):
        folder_name = 'my_folder'
        s3_url = f's3://test-eo-bucket/{folder_name}'
>>>>>>> 5ecc5612

    filesystem = get_filesystem(s3_url)
    assert isinstance(filesystem, S3FS)
    assert filesystem.dir_path == folder_name

    custom_config = SHConfig()
    custom_config.aws_access_key_id = 'fake-key'
    custom_config.aws_secret_access_key = 'fake-secret'
    filesystem1 = load_s3_filesystem(s3_url, strict=False, config=custom_config)
    filesystem2 = get_filesystem(s3_url, config=custom_config)

    for filesystem in [filesystem1, filesystem2]:
        assert isinstance(filesystem, S3FS)
        assert filesystem.aws_access_key_id == custom_config.aws_access_key_id
        assert filesystem.aws_secret_access_key == custom_config.aws_secret_access_key<|MERGE_RESOLUTION|>--- conflicted
+++ resolved
@@ -38,17 +38,10 @@
     assert isinstance(filesystem, OSFS)
 
 
-<<<<<<< HEAD
 @mock_s3
 def test_s3_filesystem():
     folder_name = 'my_folder'
-    s3_url = 's3://test-eo-bucket/{}'.format(folder_name)
-=======
-    @mock_s3
-    def test_s3_filesystem(self):
-        folder_name = 'my_folder'
-        s3_url = f's3://test-eo-bucket/{folder_name}'
->>>>>>> 5ecc5612
+    s3_url = f's3://test-eo-bucket/{folder_name}'
 
     filesystem = get_filesystem(s3_url)
     assert isinstance(filesystem, S3FS)
