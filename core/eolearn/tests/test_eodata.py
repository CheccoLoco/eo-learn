--- conflicted
+++ resolved
@@ -222,6 +222,37 @@
     assert test_eopatch != eopatch_copy
 
 
+@pytest.mark.parametrize('features', (..., [(FeatureType.MASK, 'CLM')]))
+def test_copy_lazy_loaded_patch(test_eopatch_path, features):
+    original_eopatch = EOPatch.load(test_eopatch_path, lazy_loading=True)
+    copied_eopatch = original_eopatch.copy(features=features)
+
+    value1 = original_eopatch.mask.__getitem__('CLM', load=False)
+    assert isinstance(value1, FeatureIO)
+    value2 = copied_eopatch.mask.__getitem__('CLM', load=False)
+    assert isinstance(value2, FeatureIO)
+    assert value1 is value2
+
+    mask1 = original_eopatch.mask['CLM']
+    assert copied_eopatch.mask.__getitem__('CLM', load=False).loaded_value is not None
+    mask2 = copied_eopatch.mask['CLM']
+    assert isinstance(mask1, np.ndarray)
+    assert mask1 is mask2
+
+    original_eopatch = EOPatch.load(test_eopatch_path, lazy_loading=True)
+    copied_eopatch = original_eopatch.copy(features=features, deep=True)
+
+    value1 = original_eopatch.mask.__getitem__('CLM', load=False)
+    assert isinstance(value1, FeatureIO)
+    value2 = copied_eopatch.mask.__getitem__('CLM', load=False)
+    assert isinstance(value2, FeatureIO)
+    assert value1 is not value2
+    mask1 = original_eopatch.mask['CLM']
+    assert copied_eopatch.mask.__getitem__('CLM', load=False).loaded_value is None
+    mask2 = copied_eopatch.mask['CLM']
+    assert np.array_equal(mask1, mask2) and mask1 is not mask2
+
+
 def test_copy_features(test_eopatch):
     feature = FeatureType.MASK, 'CLM'
     eopatch_copy = test_eopatch.copy(features=[feature])
@@ -250,47 +281,10 @@
         assert not (feature_name in eop.data), f'Feature {feature_name} should be deleted from EOPatch'
 
 
-<<<<<<< HEAD
 def test_concatenate():
     eop1 = EOPatch()
     bands1 = np.arange(2*3*3*2).reshape(2, 3, 3, 2)
     eop1.data['bands'] = bands1
-=======
-    def test_copy_lazy_loaded_patch(self):
-        path = os.path.join(os.path.dirname(os.path.realpath(__file__)), '../../../example_data/TestEOPatch')
-        for features in (..., [(FeatureType.MASK, 'CLM')]):
-            original_eopatch = EOPatch.load(path, lazy_loading=True)
-            copied_eopatch = original_eopatch.copy(features=features)
-
-            value1 = original_eopatch.mask.__getitem__('CLM', load=False)
-            assert isinstance(value1, FeatureIO)
-            value2 = copied_eopatch.mask.__getitem__('CLM', load=False)
-            assert isinstance(value2, FeatureIO)
-            assert value1 is value2
-
-            mask1 = original_eopatch.mask['CLM']
-            assert copied_eopatch.mask.__getitem__('CLM', load=False).loaded_value is not None
-            mask2 = copied_eopatch.mask['CLM']
-            assert isinstance(mask1, np.ndarray)
-            assert mask1 is mask2
-
-            original_eopatch = EOPatch.load(path, lazy_loading=True)
-            copied_eopatch = original_eopatch.copy(features=features, deep=True)
-
-            value1 = original_eopatch.mask.__getitem__('CLM', load=False)
-            assert isinstance(value1, FeatureIO)
-            value2 = copied_eopatch.mask.__getitem__('CLM', load=False)
-            assert isinstance(value2, FeatureIO)
-            assert value1 is not value2
-            mask1 = original_eopatch.mask['CLM']
-            assert copied_eopatch.mask.__getitem__('CLM', load=False).loaded_value is None
-            mask2 = copied_eopatch.mask['CLM']
-            assert np.array_equal(mask1, mask2) and mask1 is not mask2
-
-    def test_remove_feature(self):
-        bands = np.arange(2*3*3*2).reshape(2, 3, 3, 2)
-        names = ['bands1', 'bands2', 'bands3']
->>>>>>> cf964eaf
 
     eop2 = EOPatch()
     bands2 = np.arange(3*3*3*2).reshape(3, 3, 3, 2)
