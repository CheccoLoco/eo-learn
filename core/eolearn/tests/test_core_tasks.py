--- conflicted
+++ resolved
@@ -101,13 +101,8 @@
     assert partial_copy == expected_patch
 
     partial_deepcopy = DeepCopyTask(features=[FeatureType.TIMESTAMP, (FeatureType.SCALAR, "values")]).execute(patch)
-<<<<<<< HEAD
-    expected_patch = EOPatch(scalar=patch.scalar, timestamps=patch.timestamps)
-    assert partial_deepcopy == expected_patch, "Partial deep copying was not successful"
-=======
-    expected_patch = EOPatch(scalar=patch.scalar, timestamp=patch.timestamp, bbox=patch.bbox)
+    expected_patch = EOPatch(scalar=patch.scalar, timestamp=patch.timestamps, bbox=patch.bbox)
     assert partial_deepcopy == expected_patch
->>>>>>> f24ec476
 
 
 def test_load_task(test_eopatch_path):
