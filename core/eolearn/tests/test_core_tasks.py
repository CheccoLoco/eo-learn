--- conflicted
+++ resolved
@@ -57,20 +57,7 @@
     patch.data["bands"] = np.arange(2 * 3 * 3 * 2).reshape(2, 3, 3, 2)
     patch.mask_timeless["mask"] = np.arange(3 * 3 * 2).reshape(3, 3, 2)
     patch.scalar["values"] = np.arange(10 * 5).reshape(10, 5)
-<<<<<<< HEAD
     patch.timestamps = [
-        datetime.datetime(2017, 1, 1, 10, 4, 7),
-        datetime.datetime(2017, 1, 4, 10, 14, 5),
-        datetime.datetime(2017, 1, 11, 10, 3, 51),
-        datetime.datetime(2017, 1, 14, 10, 13, 46),
-        datetime.datetime(2017, 1, 24, 10, 14, 7),
-        datetime.datetime(2017, 2, 10, 10, 1, 32),
-        datetime.datetime(2017, 2, 20, 10, 6, 35),
-        datetime.datetime(2017, 3, 2, 10, 0, 20),
-        datetime.datetime(2017, 3, 12, 10, 7, 6),
-        datetime.datetime(2017, 3, 15, 10, 12, 14),
-=======
-    patch.timestamp = [
         datetime(2017, 1, 1, 10, 4, 7),
         datetime(2017, 1, 4, 10, 14, 5),
         datetime(2017, 1, 11, 10, 3, 51),
@@ -81,7 +68,6 @@
         datetime(2017, 3, 2, 10, 0, 20),
         datetime(2017, 3, 12, 10, 7, 6),
         datetime(2017, 3, 15, 10, 12, 14),
->>>>>>> b28edd2c
     ]
     patch.bbox = BBox((324.54, 546.45, 955.4, 63.43), CRS(3857))
     patch.meta_info["something"] = np.random.rand(10, 1)
