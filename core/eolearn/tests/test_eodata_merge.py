--- conflicted
+++ resolved
@@ -16,28 +16,6 @@
 from sentinelhub import BBox, CRS
 from eolearn.core import EOPatch
 
-<<<<<<< HEAD
-=======
-logging.basicConfig(level=logging.INFO)
-
-
-class TestEOPatchMerge(unittest.TestCase):
-
-    def test_time_dependent_merge(self):
-        all_timestamps = [dt.datetime(2020, month, 1) for month in range(1, 7)]
-        eop1 = EOPatch(
-            data={
-                'bands': np.ones((3, 4, 5, 2))
-            },
-            timestamp=[all_timestamps[0], all_timestamps[5], all_timestamps[4]]
-        )
-        eop2 = EOPatch(
-            data={
-                'bands': np.ones((5, 4, 5, 2))
-            },
-            timestamp=[all_timestamps[3], all_timestamps[1], all_timestamps[2], all_timestamps[4], all_timestamps[3]]
-        )
->>>>>>> a6223429
 
 def test_time_dependent_merge():
     all_timestamps = [dt.datetime(2020, month, 1) for month in range(1, 7)]
@@ -46,8 +24,8 @@
         timestamp=[all_timestamps[0], all_timestamps[5], all_timestamps[4]]
     )
     eop2 = EOPatch(
-        data={'bands': np.ones((4, 4, 5, 2))},
-        timestamp=[all_timestamps[3], all_timestamps[1], all_timestamps[2], all_timestamps[4]]
+        data={'bands': np.ones((5, 4, 5, 2))},
+        timestamp=[all_timestamps[3], all_timestamps[1], all_timestamps[2], all_timestamps[4], all_timestamps[3]]
     )
 
     eop = eop1.merge(eop2)
@@ -59,12 +37,15 @@
 
     eop = eop1.merge(eop2, time_dependent_op='concatenate')
     expected_eop = EOPatch(
-        data={'bands': np.ones((7, 4, 5, 2))},
-        timestamp=all_timestamps[:5] + [all_timestamps[4]] + all_timestamps[5:]
+        data={'bands': np.ones((8, 4, 5, 2))},
+        timestamp=all_timestamps[:4] + [all_timestamps[3], all_timestamps[4]] + all_timestamps[4:]
     )
     assert eop == expected_eop
 
-    eop1.data['bands'][-1:, ...] = 3
+    eop1.data['bands'][1, ...] = 6
+    eop1.data['bands'][-1, ...] = 3
+    eop2.data['bands'][0, ...] = 5
+    eop2.data['bands'][1, ...] = 4
 
     with pytest.raises(ValueError):
         eop1.merge(eop2)
@@ -76,8 +57,45 @@
         },
         timestamp=all_timestamps
     )
-    expected_eop.data['bands'][4:5, ...] = 2
+    expected_eop.data['bands'][1, ...] = 4
+    expected_eop.data['bands'][3, ...] = 3
+    expected_eop.data['bands'][4, ...] = 2
+    expected_eop.data['bands'][5, ...] = 6
     assert eop == expected_eop
+
+
+def test_time_dependent_merge_with_missing_features():
+    timestamps = [dt.datetime(2020, month, 1) for month in range(1, 7)]
+    eop1 = EOPatch(
+        data={'bands': np.ones((6, 4, 5, 2))},
+        label={'label': np.ones((6, 7), dtype=np.uint8)},
+        timestamp=timestamps
+    )
+    eop2 = EOPatch(timestamp=timestamps[:4])
+
+    eop = eop1.merge(eop2)
+    assert eop == eop1
+
+    eop = eop2.merge(eop1, eop1, eop2, time_dependent_op='min')
+    assert eop == eop1
+
+    eop = eop1.merge()
+    assert eop == eop1
+
+
+def test_failed_time_dependent_merge():
+    eop1 = EOPatch(
+        data={'bands': np.ones((6, 4, 5, 2))}
+    )
+    with pytest.raises(ValueError):
+        eop1.merge()
+
+    eop2 = EOPatch(
+        data={'bands': np.ones((1, 4, 5, 2))},
+        timestamp=[dt.datetime(2020, 1, 1)]
+    )
+    with pytest.raises(ValueError):
+        eop2.merge(eop1)
 
 
 def test_timeless_merge():
@@ -159,172 +177,7 @@
     eop2.meta_info['a'] = 3
     with pytest.warns(UserWarning):
         eop = eop1.merge(eop2)
-<<<<<<< HEAD
     assert eop == expected_eop
-=======
-        expected_eop = EOPatch(
-            data={
-                'bands': np.ones((6, 4, 5, 2))
-            },
-            timestamp=all_timestamps
-        )
-        self.assertEqual(eop, expected_eop)
-
-        eop = eop1.merge(eop2, time_dependent_op='concatenate')
-        expected_eop = EOPatch(
-            data={
-                'bands': np.ones((8, 4, 5, 2))
-            },
-            timestamp=all_timestamps[:4] + [all_timestamps[3], all_timestamps[4]] + all_timestamps[4:]
-        )
-        self.assertEqual(eop, expected_eop)
-
-        eop1.data['bands'][1, ...] = 6
-        eop1.data['bands'][-1, ...] = 3
-        eop2.data['bands'][0, ...] = 5
-        eop2.data['bands'][1, ...] = 4
-
-        with self.assertRaises(ValueError):
-            eop1.merge(eop2)
-
-        eop = eop1.merge(eop2, time_dependent_op='mean')
-        expected_eop = EOPatch(
-            data={
-                'bands': np.ones((6, 4, 5, 2))
-            },
-            timestamp=all_timestamps
-        )
-        expected_eop.data['bands'][1, ...] = 4
-        expected_eop.data['bands'][3, ...] = 3
-        expected_eop.data['bands'][4, ...] = 2
-        expected_eop.data['bands'][5, ...] = 6
-        self.assertEqual(eop, expected_eop)
-
-    def test_time_dependent_merge_with_missing_features(self):
-        timestamps = [dt.datetime(2020, month, 1) for month in range(1, 7)]
-        eop1 = EOPatch(
-            data={'bands': np.ones((6, 4, 5, 2))},
-            label={'label': np.ones((6, 7), dtype=np.uint8)},
-            timestamp=timestamps
-        )
-        eop2 = EOPatch(timestamp=timestamps[:4])
-
-        eop = eop1.merge(eop2)
-        assert eop == eop1
-
-        eop = eop2.merge(eop1, eop1, eop2, time_dependent_op='min')
-        assert eop == eop1
-
-        eop = eop1.merge()
-        assert eop == eop1
-
-    def test_failed_time_dependent_merge(self):
-        eop1 = EOPatch(
-            data={'bands': np.ones((6, 4, 5, 2))}
-        )
-        with self.assertRaises(ValueError):
-            eop1.merge()
-
-        eop2 = EOPatch(
-            data={'bands': np.ones((1, 4, 5, 2))},
-            timestamp=[dt.datetime(2020, 1, 1)]
-        )
-        with self.assertRaises(ValueError):
-            eop2.merge(eop1)
-
-    def test_timeless_merge(self):
-        eop1 = EOPatch(
-            mask_timeless={
-                'mask': np.ones((3, 4, 5), dtype=np.int16),
-                'mask1': np.ones((5, 4, 3), dtype=np.int16)
-            }
-        )
-        eop2 = EOPatch(
-            mask_timeless={
-                'mask': 4 * np.ones((3, 4, 5), dtype=np.int16),
-                'mask2': np.ones((4, 5, 3), dtype=np.int16)
-            }
-        )
-
-        with self.assertRaises(ValueError):
-            eop1.merge(eop2)
-
-        eop = eop1.merge(eop2, timeless_op='concatenate')
-        expected_eop = EOPatch(
-            mask_timeless={
-                'mask': np.ones((3, 4, 10), dtype=np.int16),
-                'mask1': eop1.mask_timeless['mask1'],
-                'mask2': eop2.mask_timeless['mask2']
-            }
-        )
-        expected_eop.mask_timeless['mask'][..., 5:] = 4
-        self.assertEqual(eop, expected_eop)
-
-        eop = eop1.merge(eop2, eop2, timeless_op='min')
-        expected_eop = EOPatch(
-            mask_timeless={
-                'mask': eop1.mask_timeless['mask'],
-                'mask1': eop1.mask_timeless['mask1'],
-                'mask2': eop2.mask_timeless['mask2']
-            }
-        )
-        self.assertEqual(eop, expected_eop)
-
-    def test_vector_merge(self):
-        bbox = BBox((1, 2, 3, 4), CRS.WGS84)
-        df = GeoDataFrame({
-            'values': [1, 2],
-            'TIMESTAMP': [dt.datetime(2017, 1, 1, 10, 4, 7), dt.datetime(2017, 1, 4, 10, 14, 5)],
-            'geometry': [bbox.geometry, bbox.geometry]
-        }, crs=bbox.crs.pyproj_crs())
-
-        eop1 = EOPatch(
-            vector_timeless={
-                'vectors': df
-            }
-        )
-
-        for eop in [eop1.merge(eop1), eop1 + eop1]:
-            self.assertEqual(eop, eop1)
-
-        eop2 = eop1.__deepcopy__()
-        eop2.vector_timeless['vectors'].crs = CRS.POP_WEB.pyproj_crs()
-        with self.assertRaises(ValueError):
-            eop1.merge(eop2)
-
-    def test_meta_info_merge(self):
-        eop1 = EOPatch(
-            meta_info={
-                'a': 1,
-                'b': 2
-            }
-        )
-        eop2 = EOPatch(
-            meta_info={
-                'a': 1,
-                'c': 5
-            }
-        )
-
-        eop = eop1.merge(eop2)
-        expected_eop = EOPatch(
-            meta_info={
-                'a': 1,
-                'b': 2,
-                'c': 5
-            }
-        )
-        self.assertEqual(eop, expected_eop)
-
-        eop2.meta_info['a'] = 3
-        with self.assertWarns(UserWarning):
-            eop = eop1.merge(eop2)
-        self.assertEqual(eop, expected_eop)
-
-    def test_bbox_merge(self):
-        eop1 = EOPatch(bbox=BBox((1, 2, 3, 4), CRS.WGS84))
-        eop2 = EOPatch(bbox=BBox((1, 2, 3, 4), CRS.POP_WEB))
->>>>>>> a6223429
 
 
 def test_bbox_merge():
