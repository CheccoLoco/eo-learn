--- conflicted
+++ resolved
@@ -36,230 +36,6 @@
 - **`eo-learn-mask`** - The subpackage used for masking of data and calculation of cloud masks.
 - **`eo-learn-ml-tools`** - Various tools that can be used before or after the machine learning process.
 
-<<<<<<< HEAD
----
-
-## Building blocks
-
-The design of the **`eo-learn`** library follows the dataflow programing paradigm and consists of three building blocks:
-1. **`EOPatch`**
-    * common data-object for _spatio-temporal_ EO and non-EO data, and their derivatives
-2. **`EOTask`**
-    * a single, well-defined action being performed on existing **`EOPatch`**(es)
-    * each **`EOTask`** takes an **`EOPatch`** as an input and returns a modified **`EOPatch`**
-3. **`EOWorkflow`**
-    * a collection of **`EOTask`**s that together represent an _EO-value-adding-processing_ chain
-
----
-
-### EOPatch
-
-**`EOPatch`** contains multi-temporal remotely sensed data of a single patch (area) of Earth's surface typically
-defined by a bounding box in specific coordinate reference system. The **`EOPatch`** object can also be used as a placeholder
-for all quantities, either derived from the satellite imagery or from some other external source, such as for example
-biophysical indices, ground truth reference data, weather data, etc. **`EOPatch`** is completely sensor-agnostic, meaning that imagery from different sensors (satellites) or sensor types (optical, synthetic-aperture radar, ...) can be added to an **`EOPatch`**.
-
-There's no limitation on the amount of data, or the type of data that can be stored. But typically, all of the information is internally
-stored in form of NumPy arrays as the following features:
-* **`DATA`**: time- and position-dependent remote sensing data (bands, derived indices, ...) of type double/float
-* **`MASK`**: time- and position-dependent mask (ground truth, cloud/shadow mask, super pixel identifier) of type int
-* **`DATA_TIMELESS`**: time-independent and position-dependent remote sensing data (elevation, ...) of type double/float
-* **`MASK_TIMELESS`**: time-independent and position-dependent mask (ground truth, region of interest mask, ...) of type int
-* **`SCALAR`**: time-dependent and position-independent remote sensing data (cloud coverage, ...) of type double/float
-* **`LABEL`**: time-dependent and position-independent label (ground truth, ...) of type int
-* **`SCALAR_TIMELESS`**: time-independent and position-independent remote sensing data (...) of type double/float
-* **`LABEL_TIMELESS`**: time-independent and position-independent label (ground truth, ...) of type int
-
-The main difference between the different features is in their dimensionality:
-* **`DATA`** and **`MASK`** are `n_times x height x width x d` dimenisional arrays
-* **`DATA_TIMELESS`** and **`MASK_TIMELESS`** are `height x width x d'` dimenisional arrays
-* **`SCALAR`** and **`LABEL`** are `n_times x d''` dimenisional arrays
-* **`SCALAR_TIMELESS`** and **`LABEL_TIMELESS`** are one dimensional arrays
-
-Above  `height` and `width` are the numbers of pixels in `y` and `x`, `d` is the number of features (i.e. bands/channels, cloud probability, ...), and `n_times`
-is the number of time-slices (the number of times this patch was recorded by the satellite -- can also be a single image).
-
-#### Example: Get/Add features
-
-Check what kind of features are already in an example **`EOPatch`** instance:
-```python
-eopatch.get_features()
-```
-Our example **`EOPatch`** instance may have for an example:
-* a **`DATA`**-feature array named `BANDS-S2-L1C` containing 13 Sentinel-2 bands for images of size `1013x1029` from 88 different dates
-* a **`DATA`**-feature array named `CLOUD_PROBS` containing cloud probabilities for each frame
-* a **`MASK`**-feature array named `IS_DATA` containing valida data masks (indicating which pixels are useful or not) for each frame
-
-In such case the output of the above command would be:
-```python
-defaultdict(dict,
-            {<FeatureType.DATA: 'data'>: {'BANDS-S2-L1C': (88, 1013, 1029, 13),
-                                          'CLOUD_PROBS': (88, 1013, 1029, 1)},
-             <FeatureType.MASK: 'mask'>: {'IS_DATA': (88, 1013, 1029)}})
-```
-
-Theese arrays can be obtained in two ways:
-```python
-cloud_probs = eopatch.get_feature(FeatureType.DATA, 'CLOUD_PROBS')
-```
-or
-```python
-is_data = eopatch.mask['IS_DATA']
-```
-
-Given the information this **`EOPatch`** instance has one could calculate for example the cloud mask of each frame and add this derived quantity to the **`EOPatch`** instance. The following code-snippet does this:
-```python
-cloud_probs = eopatch.get_feature(FeatureType.DATA, 'CLOUD_PROBS')
-
-# create cloud mask from cloud probability map by a simple
-# threshold (pixel with cloud prob > 0.5 is a cloudy pixel)
-cloud_mask = cloud_probs>0.4
-
-# add cloud mask as a MASK-feature
-eopatch.add_feature(FeatureType.MASK, 'CLOUD_MASK', cloud_mask)
-```
-
-**NOTE**: _Typically the above action would be encapsulated in an **`EOTask`** as shown below._
-
-#### Serialization of **`EOPatch`**
-
-**`EOPatch`** can be (de-)serialized (from) to disk. At the moment the **`EOPatch`**'s features are serialized to disk as NumPy arrays. _Subject to change in the future._
-
----
-
-### EOTask
-
-**`EOTask`**s are in a sense the heart of the `eo-learn` library. They define in what way the available satallite imagery can be manipulated in order to extract valuable information out of it. Typical user will most often just be interested in what kind of tasks are already implemented and ready to be used or how to implement an **`EOTask`**, if it doesn't exist yet.
-
-The following **`EOTask`**s are currently implemented and included into the **`eo-learn`** library:
-* **`eotask-io`** sub-package: tasks for downloading, loading, adding features, and serialization of **`EOPatch`**es
-    * Add Sentinel-2 L1C/L2A and Landsat-8 imagery using Sentinel Hub’s WMS/WCS services
-        * using predefined layers or/and custom scripts
-    * Add Digital Elevation Model data
-    * Add Sen2Cor’s scene classification mask using Sentinel Hub’s WMS/WCS services
-    * Add raster data (i.e. segmentation masks) from Geopedia
-    * Burn raster data (i.e. segmentation masks) from vectorised dataset
-    * Remove features from **`EOPatch`**
-    * Save **`EOPatch`** to disk
-    * Load **`EOPatch`** from disk
-* **`eotask-feature-manipulation`** sub-package: tasks for feature manipulation
-    * Temporal indices of Max/Min of any feature from **`EOPatch`**
-    * Temporal indices of Max/Min slope of any feature from **`EOPatch`**
-    * Spatio-temporal features
-    * Interpolation of invalid pixels in a time-series
-* **`eotask-mask`** sub-package: task for masking/validating pixels
-    * Cloud masking
-    * Validating pixels using user's predicate
-* **`eotask-coregistration`** sub-package: tasks for co-registration of frames in the time series
-    * translational registration using the thunder-registration package
-    * intensity-based method within opencv
-    * translational registration using the Elastix library
-    * point-based registration using opencv-contrib
-
-If a task doesn't exist yet, the user can implement it and easily include it into his/hers workflow. There is very little or almost no overhead in the implementation of a new **`EOTask`** as seen from this minimal example:
-```python
-class FooTask(EOTask):
-    def __init__(self, foo_param):
-        self.foo_param = foo_param
-
-    def execute(self, eopatch, *, patch_specific_param):
-        # do what foo does on input eopatch and return it
-        return eopatch
-```
-
-**`EOTask`**’s arguments can be _static_ (set when **`EOTask`** is initialized; i.e.e `foo_param` above) or _dynamic_ (set during the execution of the workflow; i.e. `patch_specific_param` above).
-
----
-
-### EOWorkflow
-
-**`EOWorkflow`** represents the entire EO processing chain or EO-value-extraction pipeline by chaining or connecting sequence of **`EOTask`**s. The **`EOWorkflow`** takes care that the **`EOTask`**s are executed in the correct order and with correct parameters. **`EOWorkflow`** is executed on a single **`EOPatch`** at a time, but the same **`EOWorkflow`** can be executed on multiple **`EOTask`**s.
-
-Under the hood the **`EOWorkflow`** builds a directed acyclic graph (in case user tries to build a cyclic graph the **`EOWorkflow`** will complain). There's no limitation on the number of nodes (**`EOTask`**s with inputs) or the graph's topology. The **`EOWorkflow`** first names the input tasks that persist over executions, determines the ordering of the tasks, executes the task in that order, and finally returns the results of tasks with no outgoing edge.
-
-The following code snippet shows how to build a very generic workflow to do some basic algebraic operation, such as $A*B + C + 2$:
-```python
-# First define simple tasks for each basic operation
-class InputNumber(EOTask):
-    def execute(self, *, input_number):
-        return input_number
-
-class AddConstant(EOTask):
-    def __init__(self, constant):
-        self.constant = constant
-
-    def execute(self, number):
-        return number+self.constant
-
-class Multiply(EOTask):
-    def execute(self, x, y):
-        return x * y
-
-class Sum(EOTask):
-    def execute(self, *numbers):
-        return sum(numbers)
-
-# Initalize the tasks
-in_a = InputNumber()
-in_b = InputNumber()
-in_c = InputNumber()
-add_2 = AddConstant(2)
-multi_ab= Multiply()
-sum_all = Sum()
-
-# Define the workflow = algebraic operation
-dag = EOWorkflow(dependencies=[
-                    Dependency(task=in_a, inputs=[]),
-                    Dependency(task=in_b, inputs=[]),
-                    Dependency(task=in_c, inputs=[]),
-                    Dependency(task=multi_ab, inputs=[in_a, in_b]),
-                    Dependency(task=add_2, inputs=[in_c]),
-                    Dependency(task=sum_all, inputs=[multi_ab, add_2])],
-                 task_names={in_a:'A', in_b:'B', in_c:'C',
-                          multi_ab:'A*B', add_2:'C+2', sum_all:'Sum'}
-                )
-
-# Before executing it, let's look at the execution order
-dag.order
-```
-which is
-```python
-['A', 'C', 'C+2', 'B', 'A*B', 'A*B + C + 2']
-```
-
-
-Now, let's execute it for the input $A=2, B=3$, and $C=5$:
-```python
-dag.execute({'A':{'input_number':2},
-             'B':{'input_number':3},
-             'C':{'input_number':5}})
-```
-
-The result is
-```python
-{'Sum': 13}
-```
-
-Execute it again on a different input
-```python
-dag.execute({'A':{'input_number':5},
-             'B':{'input_number':3},
-             'C':{'input_number':2}})
-```
-and the results is
-```python
-{'Sum': 19}
-```
-
-The graph can also be visualized using `graphviz`:
-![eo-learn-workflow-graph](figs/eo-learn-workflow.png)
-
-Users should eventually interact only with the **`EOWorkflow`** -- define it and execute it over region of interest -- and not with implementation of **`EOTask`**s.
-
----
-
-=======
->>>>>>> bdcf4b1f
 ## Installation
 
 Each of the subpackages can be installed separately
@@ -284,12 +60,6 @@
 
 For more information on the package content, visit [readthedocs](https://eo-learn.readthedocs.io/).
 
-## Documentation
-
-For more information on the package content, visit [readthedocs](https://eo-learn.readthedocs.io/).
-
----
-
 ## License
 
 See [LICENSE](LICENSE).