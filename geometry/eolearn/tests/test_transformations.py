"""
Credits:
Copyright (c) 2017-2019 Matej Aleksandrov, Matej Batič, Andrej Burja, Eva Erzin (Sinergise)
Copyright (c) 2017-2019 Grega Milčinski, Matic Lubej, Devis Peresutti, Jernej Puc, Tomislav Slijepčević (Sinergise)
Copyright (c) 2017-2019 Blaž Sovdat, Nejc Vesel, Jovan Višnjić, Anže Zupanc, Lojze Žust (Sinergise)

This source code is licensed under the MIT license found in the LICENSE
file in the root directory of this source tree.
"""

import dataclasses
from typing import Any

import pytest
import numpy as np
from numpy.testing import assert_array_equal

from eolearn.core import EOTask, EOPatch, FeatureType
from eolearn.geometry import VectorToRaster, RasterToVector
from shapely.geometry import Polygon

<<<<<<< HEAD
from conftest import TEST_EOPATCH_PATH

VECTOR_FEATURE = FeatureType.VECTOR_TIMELESS, 'LULC'
RASTER_FEATURE = FeatureType.MASK_TIMELESS, 'RASTERIZED_LULC'

CUSTOM_DATAFRAME = EOPatch.load(TEST_EOPATCH_PATH, lazy_loading=True)[VECTOR_FEATURE]
CUSTOM_DATAFRAME = CUSTOM_DATAFRAME[(CUSTOM_DATAFRAME['AREA'] < 10 ** 3)]


@dataclasses.dataclass(frozen=True)
class VectorToRasterTestCase:
    name: str
    task: EOTask
    img_shape: tuple
    img_mean: float
    img_median: int
    img_max: int
    img_min: int = 0
    img_dtype: type = np.uint8


VECTOR_TO_RASTER_TEST_CASES = (
    VectorToRasterTestCase(
        name='basic test',
        task=VectorToRaster(
            VECTOR_FEATURE, RASTER_FEATURE, values_column='LULC_ID',
            raster_shape=(FeatureType.DATA, 'BANDS-S2-L1C'), no_data_value=20
        ),
        img_max=8, img_mean=2.33267, img_median=2, img_shape=(101, 100, 1)),
    VectorToRasterTestCase(
        name='single value filter, fixed shape',
        task=VectorToRaster(
            VECTOR_FEATURE, RASTER_FEATURE, values=8, values_column='LULC_ID',
            raster_shape=(50, 50), no_data_value=20, write_to_existing=True, raster_dtype=np.int32
        ),
        img_min=8, img_max=20, img_mean=19.76, img_median=20, img_dtype=np.int32, img_shape=(50, 50, 1)),
    VectorToRasterTestCase(
        name='multiple values filter, resolution, all touched',
        task=VectorToRaster(
            VECTOR_FEATURE, RASTER_FEATURE, values=[1, 5], values_column='LULC_ID',
            raster_resolution='60m', no_data_value=13, raster_dtype=np.uint16, all_touched=True,
            write_to_existing=False
        ),
        img_min=1, img_max=13, img_mean=12.7093, img_median=13, img_dtype=np.uint16, img_shape=(17, 17, 1)),
    VectorToRasterTestCase(
        name='deprecated parameters, single value, custom resolution',
        task=VectorToRaster(
            vector_input=CUSTOM_DATAFRAME, raster_feature=RASTER_FEATURE, values=14,
            raster_resolution=(32, 15), no_data_value=-1, raster_dtype=np.int32
        ),
        img_min=-1, img_max=14, img_mean=-0.8411, img_median=-1, img_dtype=np.int32, img_shape=(67, 31, 1)),
    VectorToRasterTestCase(
        name='empty vector data test',
        task=VectorToRaster(
            vector_input=CUSTOM_DATAFRAME[(CUSTOM_DATAFRAME.LULC_NAME == 'some_none_existent_name')],
            raster_feature=RASTER_FEATURE, values_column='LULC_ID',
            raster_shape=(FeatureType.DATA, 'BANDS-S2-L1C'), no_data_value=0
        ),
        img_max=0, img_mean=0, img_median=0, img_shape=(101, 100, 1)),
    VectorToRasterTestCase(
        name='negative polygon buffering',
        task=VectorToRaster(
            vector_input=CUSTOM_DATAFRAME, raster_feature=RASTER_FEATURE, values_column='LULC_ID', buffer=-2,
            raster_shape=(FeatureType.DATA, 'BANDS-S2-L1C'), no_data_value=0
        ),
        img_max=8, img_mean=0.0229, img_median=0, img_shape=(101, 100, 1)),
    VectorToRasterTestCase(
        name='positive polygon buffering',
        task=VectorToRaster(
            vector_input=CUSTOM_DATAFRAME, raster_feature=RASTER_FEATURE, values_column='LULC_ID', buffer=2,
            raster_shape=(FeatureType.DATA, 'BANDS-S2-L1C'), no_data_value=0
        ),
        img_max=8, img_mean=0.0664, img_median=0, img_shape=(101, 100, 1)),
    VectorToRasterTestCase(
        name='different crs',
        task=VectorToRaster(
            vector_input=CUSTOM_DATAFRAME.to_crs(epsg=3857), raster_feature=RASTER_FEATURE, values_column='LULC_ID',
            raster_shape=(FeatureType.DATA, 'BANDS-S2-L1C'), no_data_value=0
        ),
        img_max=8, img_mean=0.042079, img_median=0, img_shape=(101, 100, 1)),
)


@pytest.mark.parametrize('test_case', VECTOR_TO_RASTER_TEST_CASES)
def test_vector_to_raster_result(test_case, test_eopatch):
    result = test_case.task(test_eopatch)[RASTER_FEATURE]
    delta = 1e-3

    assert np.amin(result) == pytest.approx(test_case.img_min, abs=delta), 'Minimum values do not match.'
    assert np.amax(result) == pytest.approx(test_case.img_max, abs=delta), 'Maximum values do not match.'
    assert np.mean(result) == pytest.approx(test_case.img_mean, abs=delta), 'Mean values do not match.'
    assert np.median(result) == pytest.approx(test_case.img_median, abs=delta), 'Median values do not match.'
    assert result.dtype == test_case.img_dtype, 'Wrong dtype of result.'
    assert result.shape == test_case.img_shape, 'Result is of wrong shape.'


def test_polygon_overlap(test_eopatch):

    # create two test bboxes to overlap existing classes
    bounds = test_eopatch[VECTOR_FEATURE].total_bounds
    test_bounds1 = bounds[0] + 500, bounds[1] + 1000, bounds[2] - 1450, bounds[3] - 1650
    test_bounds2 = bounds[0] + 300, bounds[1] + 1400, bounds[2] - 1750, bounds[3] - 1300

    dframe = test_eopatch[VECTOR_FEATURE][0:50]

    # override 0th row with a test polygon of class 10
    test_row = dframe.index[0]
    dframe.at[test_row, 'LULC_ID'] = 10
    dframe.at[test_row, 'geometry'] = Polygon.from_bounds(*test_bounds1)

    # override the last row with a test polygon of class 5
    test_row = dframe.index[-1]
    dframe.at[test_row, 'LULC_ID'] = 5
    dframe.at[test_row, 'geometry'] = Polygon.from_bounds(*test_bounds2)

    test_eopatch.vector_timeless['TEST'] = dframe

    kwargs = {'raster_shape': (FeatureType.DATA, 'BANDS-S2-L1C'), 'values_column': 'LULC_ID'}
    eop = test_eopatch

    # no overlap
    eop = VectorToRaster(dframe[1:-1], (FeatureType.MASK_TIMELESS, 'OVERLAP_0'), overlap_value=5, **kwargs)(eop)

    # overlap without taking intersection into account
    eop = VectorToRaster(dframe, (FeatureType.MASK_TIMELESS, 'OVERLAP_1'), overlap_value=None, **kwargs)(eop)

    # overlap by setting intersections to 0
    eop = VectorToRaster(dframe, (FeatureType.MASK_TIMELESS, 'OVERLAP_2'), overlap_value=0, **kwargs)(eop)

    # overlap by setting intersections to class 7
    eop = VectorToRaster(dframe, (FeatureType.MASK_TIMELESS, 'OVERLAP_3'), overlap_value=7, **kwargs)(eop)

    # separately render bboxes for comparisons in asserts
    eop = VectorToRaster(dframe[:1], (FeatureType.MASK_TIMELESS, 'TEST_BBOX1'), **kwargs)(eop)
    eop = VectorToRaster(dframe[-1:], (FeatureType.MASK_TIMELESS, 'TEST_BBOX2'), **kwargs)(eop)

    bbox1 = eop.mask_timeless['TEST_BBOX1']
    bbox2 = eop.mask_timeless['TEST_BBOX2']

    overlap0 = eop.mask_timeless['OVERLAP_0']
    overlap1 = eop.mask_timeless['OVERLAP_1']
    overlap2 = eop.mask_timeless['OVERLAP_2']

    # 4 gets partially covered by 5
    assert np.count_nonzero(overlap0 == 4) > np.count_nonzero(overlap1 == 4)
    # 2 doesn't get covered, stays the same
    assert np.count_nonzero(overlap0 == 2) == np.count_nonzero(overlap1 == 2)
    # 10 is bbox2 and it gets covered by other classes
    assert np.count_nonzero(bbox1) > np.count_nonzero(overlap1 == 10)
    # 5 is bbox1 and it is rendered on top of all others, so it doesn't get covered
    assert np.count_nonzero(bbox2) == np.count_nonzero(overlap1 == 5)

    # all classes have their parts intersected, so the sum should reduce
    assert np.count_nonzero(bbox1) > np.count_nonzero(overlap2 == 10)
    assert np.count_nonzero(bbox2) > np.count_nonzero(overlap2 == 5)
    assert np.count_nonzero(overlap0 == 4) > np.count_nonzero(overlap2 == 4)
    # 2 gets covered completely
    assert np.count_nonzero(overlap2 == 2) == 0


@dataclasses.dataclass(frozen=True)
class RasterToVectorTestCase:
    name: str
    task: EOTask
    feature: Any
    vector_feature: Any
    data_len: int
    test_reverse: bool = False


RASTER_TO_VECTOR_TEST_CASES = (
    # feature2 = FeatureType.MASK, 'CLM'
    RasterToVectorTestCase(
        name='reverse test', task=RasterToVector((FeatureType.MASK_TIMELESS, 'LULC', 'NEW_LULC')),
        feature=(FeatureType.MASK_TIMELESS, 'LULC'), vector_feature=(FeatureType.VECTOR_TIMELESS, 'NEW_LULC'),
        data_len=126, test_reverse=True
    ),
    RasterToVectorTestCase(
        name='parameters test',
        task=RasterToVector(
            (FeatureType.MASK, 'CLM'), values=[1, 2], values_column='IS_CLOUD', raster_dtype=np.int16, connectivity=8
        ),
        feature=(FeatureType.MASK, 'CLM'), vector_feature=(FeatureType.VECTOR, 'CLM'), data_len=54
    ),
)


@pytest.mark.parametrize('test_case', RASTER_TO_VECTOR_TEST_CASES)
def test_raster_to_vector_result(test_case, test_eopatch):
    eop_vectorized = test_case.task(test_eopatch)
    assert test_case.data_len == len(eop_vectorized[test_case.vector_feature].index), 'Got wrong number of shapes.'

    if test_case.test_reverse:
        old_feature = test_case.feature
        new_feature = old_feature[0], f'{old_feature[1]}_NEW'

        vector2raster_task = VectorToRaster(
            test_case.vector_feature, new_feature, values_column=test_case.task.values_column, raster_shape=old_feature
        )

        eop_rerasterized = vector2raster_task(eop_vectorized)
        assert_array_equal(eop_rerasterized[new_feature], eop_rerasterized[old_feature],
                           err_msg='Old and new raster features should be the same')
=======

class TestVectorToRaster(unittest.TestCase):
    """ Testing transformation vector -> raster
    """
    class TestCase:
        """
        Container for each test case
        """
        TEST_PATCH_FILENAME = os.path.join(os.path.dirname(os.path.realpath(__file__)), '../../../example_data',
                                           'TestEOPatch')

        def __init__(self, name, task, img_min=0, img_max=0, img_mean=0, img_median=0, img_dtype=None, img_shape=None):
            self.name = name
            self.task = task
            self.img_min = img_min
            self.img_max = img_max
            self.img_mean = img_mean
            self.img_median = img_median
            self.img_dtype = img_dtype
            self.img_shape = img_shape

            self.result = None

        def execute(self):
            eopatch = EOPatch.load(self.TEST_PATCH_FILENAME)
            self.result = self.task.execute(eopatch)
            self.result = self.task.execute(self.result)

    @classmethod
    def setUpClass(cls):
        cls.vector_feature = FeatureType.VECTOR_TIMELESS, 'LULC'
        cls.raster_feature = FeatureType.MASK_TIMELESS, 'RASTERIZED_LULC'
        
        cls.vector_feature_timed = FeatureType.VECTOR, 'CLM_VECTOR'
        cls.raster_feature_timed = FeatureType.MASK, 'RASTERIZED_CLM'

        custom_dataframe = EOPatch.load(cls.TestCase.TEST_PATCH_FILENAME).vector_timeless['LULC']
        custom_dataframe = custom_dataframe[(custom_dataframe['AREA'] < 10 ** 3)]

        reprojected_dataframe = custom_dataframe.to_crs(epsg=3857)

        cls.test_cases = [
            cls.TestCase('basic test timed',
                         VectorToRaster(cls.vector_feature_timed, cls.raster_feature_timed, values_column='VALUE',
                                        raster_shape=(FeatureType.DATA, 'BANDS-S2-L1C'), no_data_value=20),
                         img_min=1, img_max=20, img_mean=12.4854, img_median=20, img_dtype=np.uint8,
                         img_shape=(68, 101, 100, 1)),
            cls.TestCase('basic test',
                         VectorToRaster(cls.vector_feature, cls.raster_feature, values_column='LULC_ID',
                                        raster_shape=(FeatureType.DATA, 'BANDS-S2-L1C'), no_data_value=20),
                         img_min=0, img_max=8, img_mean=2.33267, img_median=2, img_dtype=np.uint8,
                         img_shape=(101, 100, 1)),
            cls.TestCase('single value filter, fixed shape',
                         VectorToRaster(cls.vector_feature, cls.raster_feature, values=8, values_column='LULC_ID',
                                        raster_shape=(50, 50), no_data_value=20, write_to_existing=True,
                                        raster_dtype=np.int32),
                         img_min=8, img_max=20, img_mean=19.76, img_median=20, img_dtype=np.int32,
                         img_shape=(50, 50, 1)),
            cls.TestCase('multiple values filter, resolution, all touched',
                         VectorToRaster(cls.vector_feature, cls.raster_feature, values=[1, 5], values_column='LULC_ID',
                                        raster_resolution='60m', no_data_value=13, raster_dtype=np.uint16,
                                        all_touched=True, write_to_existing=False),
                         img_min=1, img_max=13, img_mean=12.7093, img_median=13, img_dtype=np.uint16,
                         img_shape=(17, 17, 1)),
            cls.TestCase('deprecated parameters, single value, custom resolution',
                         VectorToRaster(vector_input=custom_dataframe, raster_feature=cls.raster_feature, values=14,
                                        raster_resolution=(32, 15), no_data_value=-1, raster_dtype=np.int32),
                         img_min=-1, img_max=14, img_mean=-0.8411, img_median=-1, img_dtype=np.int32,
                         img_shape=(67, 31, 1)),
            cls.TestCase('empty vector data test',
                         VectorToRaster(vector_input=custom_dataframe[
                                            (custom_dataframe.LULC_NAME == 'some_none_existent_name')],
                                        raster_feature=cls.raster_feature,
                                        values_column='LULC_ID',
                                        raster_shape=(FeatureType.DATA, 'BANDS-S2-L1C'), no_data_value=0),
                         img_min=0, img_max=0, img_mean=0, img_median=0, img_dtype=np.uint8,
                         img_shape=(101, 100, 1)),
            cls.TestCase('negative polygon buffering',
                         VectorToRaster(vector_input=custom_dataframe,
                                        raster_feature=cls.raster_feature,
                                        values_column='LULC_ID',
                                        buffer=-2,
                                        raster_shape=(FeatureType.DATA, 'BANDS-S2-L1C'), no_data_value=0),
                         img_min=0, img_max=8, img_mean=0.0229, img_median=0, img_dtype=np.uint8,
                         img_shape=(101, 100, 1)),
            cls.TestCase('positive polygon buffering',
                         VectorToRaster(vector_input=custom_dataframe,
                                        raster_feature=cls.raster_feature,
                                        values_column='LULC_ID',
                                        buffer=2,
                                        raster_shape=(FeatureType.DATA, 'BANDS-S2-L1C'), no_data_value=0),
                         img_min=0, img_max=8, img_mean=0.0664, img_median=0, img_dtype=np.uint8,
                         img_shape=(101, 100, 1)),
            cls.TestCase('different crs',
                         VectorToRaster(vector_input=reprojected_dataframe,
                                        raster_feature=cls.raster_feature,
                                        values_column='LULC_ID',
                                        raster_shape=(FeatureType.DATA, 'BANDS-S2-L1C'), no_data_value=0),
                         img_min=0, img_max=8, img_mean=0.042079, img_median=0, img_dtype=np.uint8,
                         img_shape=(101, 100, 1)),
        ]

        for test_case in cls.test_cases:
            test_case.execute()

    def test_result(self):
        for test_case in self.test_cases:
            delta = 1e-3

            raster_feature = test_case.task.raster_feature
            data = test_case.result[raster_feature]

            min_val = np.amin(data)
            with self.subTest(msg='Test case {}'.format(test_case.name)):
                self.assertAlmostEqual(test_case.img_min, min_val, delta=delta,
                                       msg="Expected min {}, got {}".format(test_case.img_min, min_val))

            max_val = np.amax(data)
            with self.subTest(msg='Test case {}'.format(test_case.name)):
                self.assertAlmostEqual(test_case.img_max, max_val, delta=delta,
                                       msg="Expected max {}, got {}".format(test_case.img_max, max_val))

            mean_val = np.mean(data)
            with self.subTest(msg='Test case {}'.format(test_case.name)):
                self.assertAlmostEqual(test_case.img_mean, mean_val, delta=delta,
                                       msg="Expected mean {}, got {}".format(test_case.img_mean, mean_val))

            median_val = np.median(data)
            with self.subTest(msg='Test case {}'.format(test_case.name)):
                self.assertAlmostEqual(test_case.img_median, median_val, delta=delta,
                                       msg="Expected median {}, got {}".format(test_case.img_median, median_val))

            with self.subTest(msg='Test case {}'.format(test_case.name)):
                self.assertTrue(test_case.img_dtype == data.dtype,
                                msg="Expected dtype {}, got {}".format(test_case.img_dtype, data.dtype))

            with self.subTest(msg='Test case {}'.format(test_case.name)):
                self.assertEqual(test_case.img_shape, data.shape,
                                 msg="Expected shape {}, got {}".format(test_case.img_shape, data.shape))

    def test_polygon_overlap(self):
        patch_path = os.path.join(os.path.dirname(os.path.realpath(__file__)), '../../../example_data', 'TestEOPatch')
        patch = EOPatch.load(patch_path)

        # create two test bboxes to overlap existing classes
        bounds = patch.vector_timeless['LULC'].total_bounds
        test_bounds1 = bounds[0] + 500, bounds[1] + 1000, bounds[2] - 1450, bounds[3] - 1650
        test_bounds2 = bounds[0] + 300, bounds[1] + 1400, bounds[2] - 1750, bounds[3] - 1300

        dframe = patch.vector_timeless['LULC'][0:50]

        # override 0th row with a test polygon of class 10
        test_row = dframe.index[0]
        dframe.at[test_row, 'LULC_ID'] = 10
        dframe.at[test_row, 'geometry'] = Polygon.from_bounds(*test_bounds1)

        # override the last row with a test polygon of class 5
        test_row = dframe.index[-1]
        dframe.at[test_row, 'LULC_ID'] = 5
        dframe.at[test_row, 'geometry'] = Polygon.from_bounds(*test_bounds2)

        patch.vector_timeless['TEST'] = dframe

        shape_feature = FeatureType.DATA, 'BANDS-S2-L1C'

        # no overlap
        patch = VectorToRaster(dframe[1:-1], (FeatureType.MASK_TIMELESS, 'OVERLAP_0'),
                               values_column='LULC_ID', raster_shape=shape_feature, overlap_value=5)(patch)

        # overlap without taking intersection into account
        patch = VectorToRaster(dframe, (FeatureType.MASK_TIMELESS, 'OVERLAP_1'),
                               values_column='LULC_ID', raster_shape=shape_feature, overlap_value=None)(patch)

        # overlap without setting intersections to 0
        patch = VectorToRaster(dframe, (FeatureType.MASK_TIMELESS, 'OVERLAP_2'),
                               values_column='LULC_ID', raster_shape=shape_feature, overlap_value=0)(patch)

        # overlap without setting intersections to class 7
        patch = VectorToRaster(dframe, (FeatureType.MASK_TIMELESS, 'OVERLAP_3'),
                               values_column='LULC_ID', raster_shape=shape_feature, overlap_value=7)(patch)

        # separately render bboxes for comparisons in asserts
        patch = VectorToRaster(dframe[:1], (FeatureType.MASK_TIMELESS, 'TEST_BBOX1'),
                               values_column='LULC_ID', raster_shape=shape_feature)(patch)
        patch = VectorToRaster(dframe[-1:], (FeatureType.MASK_TIMELESS, 'TEST_BBOX2'),
                               values_column='LULC_ID', raster_shape=shape_feature)(patch)

        bbox1 = patch.mask_timeless['TEST_BBOX1']
        bbox2 = patch.mask_timeless['TEST_BBOX2']

        overlap0 = patch.mask_timeless['OVERLAP_0']
        overlap1 = patch.mask_timeless['OVERLAP_1']
        overlap2 = patch.mask_timeless['OVERLAP_2']

        # 4 gets partially covered by 5
        self.assertTrue(np.count_nonzero(overlap0 == 4) > np.count_nonzero(overlap1 == 4))
        # 2 doesn't get covered, stays the same
        self.assertTrue(np.count_nonzero(overlap0 == 2) == np.count_nonzero(overlap1 == 2))
        # 10 is bbox2 and it gets covered by other classes
        self.assertTrue(np.count_nonzero(bbox1) > np.count_nonzero(overlap1 == 10))
        # 5 is bbox1 and it is rendered on top of all others, so it doesn't get covered
        self.assertTrue(np.count_nonzero(bbox2) == np.count_nonzero(overlap1 == 5))

        # all classes have their parts intersected, so the sum should reduce
        self.assertTrue(np.count_nonzero(bbox1) > np.count_nonzero(overlap2 == 10))
        self.assertTrue(np.count_nonzero(bbox2) > np.count_nonzero(overlap2 == 5))
        self.assertTrue(np.count_nonzero(overlap0 == 4) > np.count_nonzero(overlap2 == 4))
        # 2 gets covered completely
        self.assertTrue(np.count_nonzero(overlap2 == 2) == 0)


class TestRasterToVector(unittest.TestCase):
    """ Testing transformation raster -> vector
    """
    class TestCase:
        """
        Container for each test case
        """
        TEST_PATCH_FILENAME = os.path.join(os.path.dirname(os.path.realpath(__file__)), '../../../example_data',
                                           'TestEOPatch')

        def __init__(self, name, task, feature, data_len, test_reverse=False):
            self.name = name
            self.task = task
            self.feature = feature
            self.data_len = data_len
            self.test_reverse = test_reverse

            self.result = None

        @property
        def vector_feature(self):
            feature_type = FeatureType.VECTOR_TIMELESS if self.feature[0].is_timeless() else FeatureType.VECTOR
            return feature_type, self.feature[-1]

        def execute(self):
            eopatch = EOPatch.load(self.TEST_PATCH_FILENAME)
            self.result = self.task.execute(eopatch)

    @classmethod
    def setUpClass(cls):
        feature1 = FeatureType.MASK_TIMELESS, 'LULC', 'NEW_LULC'
        feature2 = FeatureType.MASK, 'CLM'

        cls.test_cases = [
            cls.TestCase('reverse test',
                         RasterToVector(feature1), feature=feature1, data_len=126, test_reverse=True),
            cls.TestCase('parameters test',
                         RasterToVector(feature2, values=[1, 2], values_column='IS_CLOUD', raster_dtype=np.int16,
                                        connectivity=8),
                         feature=feature2, data_len=54),
        ]

        for test_case in cls.test_cases:
            test_case.execute()

    def test_result(self):
        for test_case in self.test_cases:

            ft, fn = test_case.vector_feature
            data = test_case.result[ft][fn]

            data_len = len(data.index)
            with self.subTest(msg='Test case {}'.format(test_case.name)):
                self.assertEqual(test_case.data_len, data_len,
                                 msg="Expected number of shapes {}, got {}".format(test_case.data_len, data_len))

    def test_transformation_back(self):
        for test_case in self.test_cases:
            if test_case.test_reverse:
                with self.subTest(msg='Test case {}'.format(test_case.name)):

                    new_raster_feature = test_case.feature[0], '{}_NEW'.format(test_case.feature[1])
                    old_raster_feature = test_case.feature[:2]
                    vector2raster_task = VectorToRaster(test_case.vector_feature, new_raster_feature,
                                                        values_column=test_case.task.values_column,
                                                        raster_shape=old_raster_feature)

                    eop = vector2raster_task(test_case.result)

                    new_raster = eop[new_raster_feature[0]][new_raster_feature[1]]
                    old_raster = eop[old_raster_feature[0]][old_raster_feature[1]]
                    self.assertTrue(np.array_equal(new_raster, old_raster),
                                    msg='Old and new raster features should be the same')


if __name__ == '__main__':
    unittest.main()
>>>>>>> 8bfd41f2
<|MERGE_RESOLUTION|>--- conflicted
+++ resolved
@@ -19,11 +19,14 @@
 from eolearn.geometry import VectorToRaster, RasterToVector
 from shapely.geometry import Polygon
 
-<<<<<<< HEAD
 from conftest import TEST_EOPATCH_PATH
 
 VECTOR_FEATURE = FeatureType.VECTOR_TIMELESS, 'LULC'
 RASTER_FEATURE = FeatureType.MASK_TIMELESS, 'RASTERIZED_LULC'
+
+VECTOR_FEATURE_TIMED = FeatureType.VECTOR, 'CLM_VECTOR'
+RASTER_FEATURE_TIMED = FeatureType.MASK, 'RASTERIZED_CLM'
+
 
 CUSTOM_DATAFRAME = EOPatch.load(TEST_EOPATCH_PATH, lazy_loading=True)[VECTOR_FEATURE]
 CUSTOM_DATAFRAME = CUSTOM_DATAFRAME[(CUSTOM_DATAFRAME['AREA'] < 10 ** 3)]
@@ -50,6 +53,13 @@
         ),
         img_max=8, img_mean=2.33267, img_median=2, img_shape=(101, 100, 1)),
     VectorToRasterTestCase(
+        name='basic test timed',
+        task=VectorToRaster(
+            VECTOR_FEATURE_TIMED, RASTER_FEATURE_TIMED, values_column='VALUE',
+            raster_shape=(FeatureType.DATA, 'BANDS-S2-L1C'), no_data_value=20
+        ),
+        img_min=1, img_max=20, img_mean=12.4854, img_median=20, img_shape=(68, 101, 100, 1)),
+    VectorToRasterTestCase(
         name='single value filter, fixed shape',
         task=VectorToRaster(
             VECTOR_FEATURE, RASTER_FEATURE, values=8, values_column='LULC_ID',
@@ -105,7 +115,7 @@
 
 @pytest.mark.parametrize('test_case', VECTOR_TO_RASTER_TEST_CASES)
 def test_vector_to_raster_result(test_case, test_eopatch):
-    result = test_case.task(test_eopatch)[RASTER_FEATURE]
+    result = test_case.task(test_eopatch)[test_case.task.raster_feature]
     delta = 1e-3
 
     assert np.amin(result) == pytest.approx(test_case.img_min, abs=delta), 'Minimum values do not match.'
@@ -222,294 +232,4 @@
 
         eop_rerasterized = vector2raster_task(eop_vectorized)
         assert_array_equal(eop_rerasterized[new_feature], eop_rerasterized[old_feature],
-                           err_msg='Old and new raster features should be the same')
-=======
-
-class TestVectorToRaster(unittest.TestCase):
-    """ Testing transformation vector -> raster
-    """
-    class TestCase:
-        """
-        Container for each test case
-        """
-        TEST_PATCH_FILENAME = os.path.join(os.path.dirname(os.path.realpath(__file__)), '../../../example_data',
-                                           'TestEOPatch')
-
-        def __init__(self, name, task, img_min=0, img_max=0, img_mean=0, img_median=0, img_dtype=None, img_shape=None):
-            self.name = name
-            self.task = task
-            self.img_min = img_min
-            self.img_max = img_max
-            self.img_mean = img_mean
-            self.img_median = img_median
-            self.img_dtype = img_dtype
-            self.img_shape = img_shape
-
-            self.result = None
-
-        def execute(self):
-            eopatch = EOPatch.load(self.TEST_PATCH_FILENAME)
-            self.result = self.task.execute(eopatch)
-            self.result = self.task.execute(self.result)
-
-    @classmethod
-    def setUpClass(cls):
-        cls.vector_feature = FeatureType.VECTOR_TIMELESS, 'LULC'
-        cls.raster_feature = FeatureType.MASK_TIMELESS, 'RASTERIZED_LULC'
-        
-        cls.vector_feature_timed = FeatureType.VECTOR, 'CLM_VECTOR'
-        cls.raster_feature_timed = FeatureType.MASK, 'RASTERIZED_CLM'
-
-        custom_dataframe = EOPatch.load(cls.TestCase.TEST_PATCH_FILENAME).vector_timeless['LULC']
-        custom_dataframe = custom_dataframe[(custom_dataframe['AREA'] < 10 ** 3)]
-
-        reprojected_dataframe = custom_dataframe.to_crs(epsg=3857)
-
-        cls.test_cases = [
-            cls.TestCase('basic test timed',
-                         VectorToRaster(cls.vector_feature_timed, cls.raster_feature_timed, values_column='VALUE',
-                                        raster_shape=(FeatureType.DATA, 'BANDS-S2-L1C'), no_data_value=20),
-                         img_min=1, img_max=20, img_mean=12.4854, img_median=20, img_dtype=np.uint8,
-                         img_shape=(68, 101, 100, 1)),
-            cls.TestCase('basic test',
-                         VectorToRaster(cls.vector_feature, cls.raster_feature, values_column='LULC_ID',
-                                        raster_shape=(FeatureType.DATA, 'BANDS-S2-L1C'), no_data_value=20),
-                         img_min=0, img_max=8, img_mean=2.33267, img_median=2, img_dtype=np.uint8,
-                         img_shape=(101, 100, 1)),
-            cls.TestCase('single value filter, fixed shape',
-                         VectorToRaster(cls.vector_feature, cls.raster_feature, values=8, values_column='LULC_ID',
-                                        raster_shape=(50, 50), no_data_value=20, write_to_existing=True,
-                                        raster_dtype=np.int32),
-                         img_min=8, img_max=20, img_mean=19.76, img_median=20, img_dtype=np.int32,
-                         img_shape=(50, 50, 1)),
-            cls.TestCase('multiple values filter, resolution, all touched',
-                         VectorToRaster(cls.vector_feature, cls.raster_feature, values=[1, 5], values_column='LULC_ID',
-                                        raster_resolution='60m', no_data_value=13, raster_dtype=np.uint16,
-                                        all_touched=True, write_to_existing=False),
-                         img_min=1, img_max=13, img_mean=12.7093, img_median=13, img_dtype=np.uint16,
-                         img_shape=(17, 17, 1)),
-            cls.TestCase('deprecated parameters, single value, custom resolution',
-                         VectorToRaster(vector_input=custom_dataframe, raster_feature=cls.raster_feature, values=14,
-                                        raster_resolution=(32, 15), no_data_value=-1, raster_dtype=np.int32),
-                         img_min=-1, img_max=14, img_mean=-0.8411, img_median=-1, img_dtype=np.int32,
-                         img_shape=(67, 31, 1)),
-            cls.TestCase('empty vector data test',
-                         VectorToRaster(vector_input=custom_dataframe[
-                                            (custom_dataframe.LULC_NAME == 'some_none_existent_name')],
-                                        raster_feature=cls.raster_feature,
-                                        values_column='LULC_ID',
-                                        raster_shape=(FeatureType.DATA, 'BANDS-S2-L1C'), no_data_value=0),
-                         img_min=0, img_max=0, img_mean=0, img_median=0, img_dtype=np.uint8,
-                         img_shape=(101, 100, 1)),
-            cls.TestCase('negative polygon buffering',
-                         VectorToRaster(vector_input=custom_dataframe,
-                                        raster_feature=cls.raster_feature,
-                                        values_column='LULC_ID',
-                                        buffer=-2,
-                                        raster_shape=(FeatureType.DATA, 'BANDS-S2-L1C'), no_data_value=0),
-                         img_min=0, img_max=8, img_mean=0.0229, img_median=0, img_dtype=np.uint8,
-                         img_shape=(101, 100, 1)),
-            cls.TestCase('positive polygon buffering',
-                         VectorToRaster(vector_input=custom_dataframe,
-                                        raster_feature=cls.raster_feature,
-                                        values_column='LULC_ID',
-                                        buffer=2,
-                                        raster_shape=(FeatureType.DATA, 'BANDS-S2-L1C'), no_data_value=0),
-                         img_min=0, img_max=8, img_mean=0.0664, img_median=0, img_dtype=np.uint8,
-                         img_shape=(101, 100, 1)),
-            cls.TestCase('different crs',
-                         VectorToRaster(vector_input=reprojected_dataframe,
-                                        raster_feature=cls.raster_feature,
-                                        values_column='LULC_ID',
-                                        raster_shape=(FeatureType.DATA, 'BANDS-S2-L1C'), no_data_value=0),
-                         img_min=0, img_max=8, img_mean=0.042079, img_median=0, img_dtype=np.uint8,
-                         img_shape=(101, 100, 1)),
-        ]
-
-        for test_case in cls.test_cases:
-            test_case.execute()
-
-    def test_result(self):
-        for test_case in self.test_cases:
-            delta = 1e-3
-
-            raster_feature = test_case.task.raster_feature
-            data = test_case.result[raster_feature]
-
-            min_val = np.amin(data)
-            with self.subTest(msg='Test case {}'.format(test_case.name)):
-                self.assertAlmostEqual(test_case.img_min, min_val, delta=delta,
-                                       msg="Expected min {}, got {}".format(test_case.img_min, min_val))
-
-            max_val = np.amax(data)
-            with self.subTest(msg='Test case {}'.format(test_case.name)):
-                self.assertAlmostEqual(test_case.img_max, max_val, delta=delta,
-                                       msg="Expected max {}, got {}".format(test_case.img_max, max_val))
-
-            mean_val = np.mean(data)
-            with self.subTest(msg='Test case {}'.format(test_case.name)):
-                self.assertAlmostEqual(test_case.img_mean, mean_val, delta=delta,
-                                       msg="Expected mean {}, got {}".format(test_case.img_mean, mean_val))
-
-            median_val = np.median(data)
-            with self.subTest(msg='Test case {}'.format(test_case.name)):
-                self.assertAlmostEqual(test_case.img_median, median_val, delta=delta,
-                                       msg="Expected median {}, got {}".format(test_case.img_median, median_val))
-
-            with self.subTest(msg='Test case {}'.format(test_case.name)):
-                self.assertTrue(test_case.img_dtype == data.dtype,
-                                msg="Expected dtype {}, got {}".format(test_case.img_dtype, data.dtype))
-
-            with self.subTest(msg='Test case {}'.format(test_case.name)):
-                self.assertEqual(test_case.img_shape, data.shape,
-                                 msg="Expected shape {}, got {}".format(test_case.img_shape, data.shape))
-
-    def test_polygon_overlap(self):
-        patch_path = os.path.join(os.path.dirname(os.path.realpath(__file__)), '../../../example_data', 'TestEOPatch')
-        patch = EOPatch.load(patch_path)
-
-        # create two test bboxes to overlap existing classes
-        bounds = patch.vector_timeless['LULC'].total_bounds
-        test_bounds1 = bounds[0] + 500, bounds[1] + 1000, bounds[2] - 1450, bounds[3] - 1650
-        test_bounds2 = bounds[0] + 300, bounds[1] + 1400, bounds[2] - 1750, bounds[3] - 1300
-
-        dframe = patch.vector_timeless['LULC'][0:50]
-
-        # override 0th row with a test polygon of class 10
-        test_row = dframe.index[0]
-        dframe.at[test_row, 'LULC_ID'] = 10
-        dframe.at[test_row, 'geometry'] = Polygon.from_bounds(*test_bounds1)
-
-        # override the last row with a test polygon of class 5
-        test_row = dframe.index[-1]
-        dframe.at[test_row, 'LULC_ID'] = 5
-        dframe.at[test_row, 'geometry'] = Polygon.from_bounds(*test_bounds2)
-
-        patch.vector_timeless['TEST'] = dframe
-
-        shape_feature = FeatureType.DATA, 'BANDS-S2-L1C'
-
-        # no overlap
-        patch = VectorToRaster(dframe[1:-1], (FeatureType.MASK_TIMELESS, 'OVERLAP_0'),
-                               values_column='LULC_ID', raster_shape=shape_feature, overlap_value=5)(patch)
-
-        # overlap without taking intersection into account
-        patch = VectorToRaster(dframe, (FeatureType.MASK_TIMELESS, 'OVERLAP_1'),
-                               values_column='LULC_ID', raster_shape=shape_feature, overlap_value=None)(patch)
-
-        # overlap without setting intersections to 0
-        patch = VectorToRaster(dframe, (FeatureType.MASK_TIMELESS, 'OVERLAP_2'),
-                               values_column='LULC_ID', raster_shape=shape_feature, overlap_value=0)(patch)
-
-        # overlap without setting intersections to class 7
-        patch = VectorToRaster(dframe, (FeatureType.MASK_TIMELESS, 'OVERLAP_3'),
-                               values_column='LULC_ID', raster_shape=shape_feature, overlap_value=7)(patch)
-
-        # separately render bboxes for comparisons in asserts
-        patch = VectorToRaster(dframe[:1], (FeatureType.MASK_TIMELESS, 'TEST_BBOX1'),
-                               values_column='LULC_ID', raster_shape=shape_feature)(patch)
-        patch = VectorToRaster(dframe[-1:], (FeatureType.MASK_TIMELESS, 'TEST_BBOX2'),
-                               values_column='LULC_ID', raster_shape=shape_feature)(patch)
-
-        bbox1 = patch.mask_timeless['TEST_BBOX1']
-        bbox2 = patch.mask_timeless['TEST_BBOX2']
-
-        overlap0 = patch.mask_timeless['OVERLAP_0']
-        overlap1 = patch.mask_timeless['OVERLAP_1']
-        overlap2 = patch.mask_timeless['OVERLAP_2']
-
-        # 4 gets partially covered by 5
-        self.assertTrue(np.count_nonzero(overlap0 == 4) > np.count_nonzero(overlap1 == 4))
-        # 2 doesn't get covered, stays the same
-        self.assertTrue(np.count_nonzero(overlap0 == 2) == np.count_nonzero(overlap1 == 2))
-        # 10 is bbox2 and it gets covered by other classes
-        self.assertTrue(np.count_nonzero(bbox1) > np.count_nonzero(overlap1 == 10))
-        # 5 is bbox1 and it is rendered on top of all others, so it doesn't get covered
-        self.assertTrue(np.count_nonzero(bbox2) == np.count_nonzero(overlap1 == 5))
-
-        # all classes have their parts intersected, so the sum should reduce
-        self.assertTrue(np.count_nonzero(bbox1) > np.count_nonzero(overlap2 == 10))
-        self.assertTrue(np.count_nonzero(bbox2) > np.count_nonzero(overlap2 == 5))
-        self.assertTrue(np.count_nonzero(overlap0 == 4) > np.count_nonzero(overlap2 == 4))
-        # 2 gets covered completely
-        self.assertTrue(np.count_nonzero(overlap2 == 2) == 0)
-
-
-class TestRasterToVector(unittest.TestCase):
-    """ Testing transformation raster -> vector
-    """
-    class TestCase:
-        """
-        Container for each test case
-        """
-        TEST_PATCH_FILENAME = os.path.join(os.path.dirname(os.path.realpath(__file__)), '../../../example_data',
-                                           'TestEOPatch')
-
-        def __init__(self, name, task, feature, data_len, test_reverse=False):
-            self.name = name
-            self.task = task
-            self.feature = feature
-            self.data_len = data_len
-            self.test_reverse = test_reverse
-
-            self.result = None
-
-        @property
-        def vector_feature(self):
-            feature_type = FeatureType.VECTOR_TIMELESS if self.feature[0].is_timeless() else FeatureType.VECTOR
-            return feature_type, self.feature[-1]
-
-        def execute(self):
-            eopatch = EOPatch.load(self.TEST_PATCH_FILENAME)
-            self.result = self.task.execute(eopatch)
-
-    @classmethod
-    def setUpClass(cls):
-        feature1 = FeatureType.MASK_TIMELESS, 'LULC', 'NEW_LULC'
-        feature2 = FeatureType.MASK, 'CLM'
-
-        cls.test_cases = [
-            cls.TestCase('reverse test',
-                         RasterToVector(feature1), feature=feature1, data_len=126, test_reverse=True),
-            cls.TestCase('parameters test',
-                         RasterToVector(feature2, values=[1, 2], values_column='IS_CLOUD', raster_dtype=np.int16,
-                                        connectivity=8),
-                         feature=feature2, data_len=54),
-        ]
-
-        for test_case in cls.test_cases:
-            test_case.execute()
-
-    def test_result(self):
-        for test_case in self.test_cases:
-
-            ft, fn = test_case.vector_feature
-            data = test_case.result[ft][fn]
-
-            data_len = len(data.index)
-            with self.subTest(msg='Test case {}'.format(test_case.name)):
-                self.assertEqual(test_case.data_len, data_len,
-                                 msg="Expected number of shapes {}, got {}".format(test_case.data_len, data_len))
-
-    def test_transformation_back(self):
-        for test_case in self.test_cases:
-            if test_case.test_reverse:
-                with self.subTest(msg='Test case {}'.format(test_case.name)):
-
-                    new_raster_feature = test_case.feature[0], '{}_NEW'.format(test_case.feature[1])
-                    old_raster_feature = test_case.feature[:2]
-                    vector2raster_task = VectorToRaster(test_case.vector_feature, new_raster_feature,
-                                                        values_column=test_case.task.values_column,
-                                                        raster_shape=old_raster_feature)
-
-                    eop = vector2raster_task(test_case.result)
-
-                    new_raster = eop[new_raster_feature[0]][new_raster_feature[1]]
-                    old_raster = eop[old_raster_feature[0]][old_raster_feature[1]]
-                    self.assertTrue(np.array_equal(new_raster, old_raster),
-                                    msg='Old and new raster features should be the same')
-
-
-if __name__ == '__main__':
-    unittest.main()
->>>>>>> 8bfd41f2
+                           err_msg='Old and new raster features should be the same')